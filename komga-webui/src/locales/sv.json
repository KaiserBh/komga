{
  "$vuetify": {
    "dataFooter": {
      "pageText": "{0}-{1} av {2}"
    },
    "dataTable": {
      "itemsPerPageText": "Rader per sida:",
      "sortBy": "Sortera efter"
    },
    "noDataText": "Ingen data tillgänglig"
  },
  "account_settings": {
    "account_settings": "Kontoinställningar",
    "change_password": "ändra lösenord"
  },
  "author_roles": {
    "colorist": "färgläggare",
    "cover": "omslag",
    "editor": "redaktörer",
    "inker": "konturarbetare",
    "letterer": "typdesigner",
    "penciller": "formgivare",
    "writer": "författare"
  },
  "bookreader": {
    "beginning_of_book": "Du är i början av boken.",
    "changing_reading_direction": "Byt läsriktning till",
    "cycling_page_layout": "Växla Sidlayout",
    "cycling_scale": "Växla Skala",
    "cycling_side_padding": "Växla Spaltfyllnad",
    "end_of_book": "Du har kommit till slutet av boken.",
    "from_series_metadata": "från seriens metadata",
    "move_next": "Tryck \"Nästa\" igen för att gå till nästa bok.",
    "move_next_exit": "Tryck \"Nästa\" igen för att stänga läsaren.",
    "move_previous": "Tryck \"Föregående\" igen för att gå till föregående bok.",
    "paged_reader_layout": {
      "double": "Dubbla sidor",
      "double_no_cover": "Dubbla sidor (inget omslag)",
      "single": "En sida"
    },
    "reader_settings": "Läsinställningar",
    "scale_type": {
      "continuous_original": "Original",
      "continuous_width": "Passa bredd",
      "height": "Passa höjd",
      "original": "Original",
      "screen": "Skärm",
      "width": "Passa bredd"
    },
    "settings": {
      "animate_page_transitions": "Animera sidbyten",
      "background_color": "Bakgrundsfärg",
      "background_colors": {
        "black": "Svart",
        "white": "Vit"
      },
      "display": "Visa",
      "general": "Generella",
      "gestures": "Gester",
      "page_layout": "Sidlayout",
      "paged": "Inställningar för sidvisning",
      "reading_mode": "Läsläge",
      "scale_type": "Skal typ",
      "side_padding": "Sidofyllning",
      "side_padding_none": "Ingen",
      "webtoon": "Webtoon Läsarinställningar"
    },
    "shortcuts": {
      "close": "Stäng",
      "cycle_page_layout": "Växla sidlayout",
      "cycle_scale": "Växla skala",
      "cycle_side_padding": "Växla sidofyllning",
      "first_page": "Första sidan",
      "last_page": "Sista sidan",
      "left_to_right": "Vänster till höger",
      "menus": "Menyer",
      "next_page": "Nästa sida",
      "previous_page": "Föregående sida",
      "reader_navigation": "Läsarnavigering",
      "right_to_left": "Höger till vänster",
      "settings": "Inställningar",
      "show_hide_help": "Visa/dölj hjälp",
      "show_hide_settings": "Visa/dölj inställningsmenyn",
      "show_hide_thumbnails": "Visa/dölj miniatyrutforskaren",
      "show_hide_toolbars": "Visa/dölj verktygsfält",
      "vertical": "Lodrät",
      "webtoon": "Webtoon"
    }
  },
  "browse_book": {
    "comment": "KOMMENTAR",
    "download_file": "Ladda ner fil",
    "file": "FIL",
    "format": "FORMAT",
<<<<<<< HEAD
    "navigation_within_readlist": "Navigering inom läslistan: {name}",
=======
    "isbn": "ISBN",
    "navigation_within_readlist": "Navigering inom läslistan",
>>>>>>> 7c95fffc
    "read_book": "Läs bok",
    "size": "STORLEK"
  },
  "browse_collection": {
    "edit_collection": "Redigera samling",
    "edit_elements": "Redigera element",
    "manual_ordering": "manuell sortering"
  },
  "browse_readlist": {
    "edit_elements": "Redigera element",
    "edit_readlist": "Redigera läslista"
  },
  "browse_series": {
    "earliest_year_from_release_dates": "Detta är det tidigaste året från utgivningsdatum från alla böcker i serien",
    "series_no_summary": "Denna serie har ingen sammanfattning, så vi valde en för dig!",
    "summary_from_book": "Sammanfattning från bok {number}:"
  },
  "collections_expansion_panel": {
    "manage_collection": "Hantera samling",
    "title": "{name} samling"
  },
  "common": {
    "all_libraries": "Alla bibliotek",
    "books": "Böcker",
    "books_n": "Ingen bok | 1 bok | {count} böcker",
    "cancel": "Avbryt",
    "close": "Stäng",
    "collections": "Samlingar",
    "create": "Skapa",
    "delete": "Redera",
    "download": "Ladda ner",
    "email": "E-post",
    "filter_no_matches": "Det aktiva filtret ger ingen träff",
    "genre": "Genre",
    "go_to_library": "Gå till bibliotek",
    "locale_name": "Svenska",
    "locale_rtl": "false",
    "n_selected": "{count} valda",
    "nothing_to_show": "Inget att visa",
    "pages": "sidor",
    "pages_n": "Inga sidor | 1 sida | {count} sidor",
    "password": "Lösenord",
    "publisher": "Utgivare",
    "read": "Läs",
    "readlists": "Läslistor",
    "required": "Krävs",
    "roles": "Roller",
    "series": "Serier",
    "tags": "Taggar",
    "use_filter_panel_to_change_filter": "Använd filterpanelen för att ändra det aktiva filtret",
    "year": "år"
  },
  "dashboard": {
    "keep_reading": "Fortsätt läsa",
    "on_deck": "Pågående",
    "recently_added_books": "Nyligen tillagda böcker",
    "recently_added_series": "Nyligen tillagda serier",
    "recently_updated_series": "Nyligen uppdaterad serier"
  },
  "dialog": {
    "add_to_collection": {
      "button_create": "Skapa",
      "card_collection_subtitle": "Ingen serie | 1 serie | {count} serier",
      "dialog_title": "Lägg till i samling",
      "field_search_create": "Sök eller skapa samling",
      "field_search_create_error": "En samling med detta namn finns redan",
      "label_no_matching_collection": "Ingen matchande samling"
    },
    "add_to_readlist": {
      "button_create": "Skapa",
      "card_readlist_subtitle": "Ingen bok | 1 bok | {count} böcker",
      "dialog_title": "Lägg till i läslistan",
      "field_search_create": "Sök eller skapa läslista",
      "field_search_create_error": "En läslistan med detta namn finns redan",
      "label_no_matching_readlist": "Ingen matchande läslista"
    },
    "add_user": {
      "button_cancel": "Avbryt",
      "button_confirm": "Lägg till",
      "dialog_title": "Lägg till användare",
      "field_email": "E-post",
      "field_email_error": "Måste vara en giltig e-postadress",
      "field_password": "Lösenord",
      "field_role_administrator": "Administratör",
      "field_role_file_download": "Filnerladdning",
      "field_role_page_streaming": "Sidströmmning",
      "label_roles": "Roller"
    },
    "delete_collection": {
      "button_cancel": "Avbryt",
      "button_confirm": "Radera",
      "confirm_delete": "Ja, radera samlingen \"{name}\"",
      "dialog_title": "Radera samling",
      "warning_html": "Samlingen <b>{name}</b> tas bort från den här servern. Dina mediefiler påverkas inte. Detta <b>kan inte</b> ångras. Fortsätta?"
    },
    "delete_library": {
      "button_cancel": "Avbryt",
      "button_confirm": "Radera",
      "confirm_delete": "Ja, redera biblioteket \"{name}\"",
      "title": "Redera bibliotek",
      "warning_html": "Biblioteket <b>{name}</b> kommer att tas bort från den här servern. Dina mediefiler påverkas inte. Detta <b>kan inte</b> ångras. Fortsätta?"
    },
    "delete_readlist": {
      "button_cancel": "Avbryt",
      "button_confirm": "Radera",
      "confirm_delete": "Ja, radera läslistan \"{name}\"",
      "dialog_title": "Radera läslista",
      "warning_html": "Läslistan <b>{name}</b> tas bort från den här servern. Dina mediefiler påverkas inte. Detta <b>kan inte</b> ångras. Fortsätta?"
    },
    "delete_user": {
      "button_cancel": "Avbryt",
      "button_confirm": "Radera",
      "confirm_delete": "Ja, radera användare \"{name}\"",
      "dialog_title": "Radera användare",
      "warning_html": "Användaren <b>{name}</b> kommer att tas bort från den här servern. Detta <b>kan inte</b> ångras. Fortsätta?"
    },
    "edit_books": {
      "authors_notice_multiple_edit": "Du redigerar författare för flera böcker. Detta kommer att skriva över befintliga författare till varje bok.",
      "button_cancel": "Avbryt",
      "button_confirm": "Spara ändringar",
      "dialog_title_multiple": "Redigera {count} bok | Redigera {count} böcker",
      "dialog_title_single": "Redigera {book}",
      "field_isbn": "ISBN",
      "field_isbn_error": "Måste vara ett giltigt ISBN 13",
      "field_number": "Nummer",
      "field_number_sort": "Sorteringsnummer",
      "field_number_sort_hint": "Du kan använda decimaltal",
      "field_release_date": "Utgivningsdatum",
      "field_release_date_error": "Måste vara ett giltigt datum formaterat ÅÅÅÅ-MM-DD",
      "field_summary": "Sammanfattning",
      "field_tags": "Taggar",
      "field_title": "Titel",
      "tab_authors": "Författare",
      "tab_general": "Allmänt",
      "tab_tags": "Taggar",
      "tags_notice_multiple_edit": "Du redigerar taggar för flera böcker. Detta skriver över befintliga taggar i varje bok."
    },
    "edit_collection": {
      "button_cancel": "Avbryt",
      "button_confirm": "Spara ändringar",
      "dialog_title": "Redigera samling",
      "field_manual_ordering": "Manuell sortering",
      "label_ordering": "Som standard kommer serier i en samling att sorteras efter namn. Du kan aktivera manuell sortering för att definiera din egen sortering."
    },
    "edit_library": {
      "button_browse": "Bläddra",
      "button_cancel": "Avbryt",
      "button_confirm_add": "Lägg till",
      "button_confirm_edit": "Redigera",
      "dialog_title_add": "Lägg till bibliotek",
      "dialot_title_edit": "Lägg till bibliotek",
      "field_import_barcode_isbn": "ISBN streckkod",
      "field_import_comicinfo_book": "Bok metadata",
      "field_import_comicinfo_collections": "Samlingar",
      "field_import_comicinfo_readlists": "Läslistor",
      "field_import_comicinfo_series": "Serie metadata",
      "field_import_epub_book": "Bok metadata",
      "field_import_epub_series": "Serie metadata",
      "field_import_local_artwork": "Lokala bilder",
      "field_name": "Namn",
      "field_root_folder": "Rotkatalog",
      "field_scanner_deep_scan": "Djup skanning",
      "field_scanner_force_directory_modified_time": "Tvinga katalogen att söka baserat på tidsstämpeln",
      "file_browser_dialog_button_confirm": "Välj",
      "file_browser_dialog_title": "Bibliotekets rotkatalog",
      "label_import_barcode_isbn": "Importera ISBN streckkod",
      "label_import_comicinfo": "Importera metadata för CBR/CBZ som innehåller en ComicInfo.xml-fil",
      "label_import_epub": "Importera metadata från EPUB-filer",
      "label_import_local": "Importera lokala mediatillgångar",
      "label_scanner": "Skanning",
      "tab_general": "Allmänt",
      "tab_options": "Alternativ"
    },
    "edit_readlist": {
      "button_cancel": "Avbryt",
      "button_confirm": "Spara ändringar",
      "dialog_title": "Redigera läslistan",
      "field_name": "Namn"
    },
    "edit_series": {
      "button_cancel": "Avbryt",
      "button_confirm": "Spara ändringar",
      "dialog_title_multiple": "Redigera {count} serie | Redigera {count} serier",
      "dialog_title_single": "Redigera {series}",
      "field_age_rating": "Åldersgräns",
      "field_age_rating_error": "Åldersgränsen måste vara 0 eller mer",
      "field_genres": "Genrer",
      "field_language": "Språk",
      "field_publisher": "Utgivare",
      "field_reading_direction": "Läsriktning",
      "field_sort_title": "Sorteringstitel",
      "field_status": "Status",
      "field_summary": "Sammanfatting",
      "field_tags": "Taggar",
      "field_title": "Titel",
      "mixed": "BLANDAD",
      "tab_general": "Allämnt",
      "tab_tags": "Taggar",
      "tags_notice_multiple_edit": "Du redigerar taggar för flera serier. Detta skriver över befintliga taggar i varje serie."
    },
    "edit_user": {
      "button_cancel": "Avbryt",
      "button_confirm": "Spara ändringar",
      "dialog_title": "Redigera användare",
      "label_roles_for": "Roller för {name}"
    },
    "edit_user_shared_libraries": {
      "button_cancel": "Avbryt",
      "button_confirm": "Spara ändringar",
      "dialog_title": "Redigera delade bibliotek",
      "field_all_libraries": "Alla bibliotek",
      "label_shared_with": "Delat med {name}"
    },
    "file_browser": {
      "button_cancel": "Avbryt",
      "button_confirm_default": "Välj",
      "dialog_title_default": "Filhanterare",
      "parent_directory": "Ovanstående"
    },
    "password_change": {
      "button_cancel": "Avbryt",
      "button_confirm": "Ändra lösenord",
      "dialog_title": "Ändra lösenord",
      "field_new_password": "Nytt lösenord",
      "field_new_password_error": "Nytt lösenord krävs.",
      "field_repeat_password": "Upprepa nytt lösenord",
      "field_repeat_password_error": "Lösenorden måste vara identiska."
    },
    "server_stop": {
      "button_cancel": "Avbryt",
      "button_confirm": "Stopp",
      "confirmation_message": "Är du säker på att du vill stoppa Komga?",
      "dialog_title": "Stäng av servern"
    },
    "shortcut_help": {
      "label_description": "Beskrivning",
      "label_key": "Nyckel"
    }
  },
  "enums": {
    "media_status": {
      "ERROR": "Fel",
      "OUTDATED": "Föråldrad",
      "READY": "Redo",
      "UNKNOWN": "Okänd",
      "UNSUPPORTED": "Saknar stöd"
    },
    "reading_direction": {
      "LEFT_TO_RIGHT": "Vänster till höger",
      "RIGHT_TO_LEFT": "Höger till vänster",
      "VERTICAL": "Lodrät",
      "WEBTOON": "Webtoon"
    },
    "series_status": {
      "ABANDONED": "Övergiven",
      "ENDED": "Avslutad",
      "HIATUS": "Hiatus",
      "ONGOING": "Pågående"
    }
  },
  "error_codes": {
    "ERR_1000": "Filen kunde inte nås under analysen",
    "ERR_1001": "Mediatyp är inte supporterad",
    "ERR_1002": "Enkrypterade RAR-arkiv är inte supporterade",
    "ERR_1003": "Solid RAR-arkiv är inte supporterade",
    "ERR_1004": "Multivolym RAR-arkiv är inte supporterade",
    "ERR_1005": "Okänt fel vid analys av bok",
    "ERR_1006": "Boken innehåller inte några sidor",
    "ERR_1007": "Vissa poster kunde inte analyseras",
    "ERR_1008": "Okänt fel vid inhämtning av poster"
  },
  "filter": {
    "age_rating": "åldersgräns",
    "age_rating_none": "Ingen",
    "genre": "genre",
    "language": "språk",
    "library": "bibliotek",
    "publisher": "utgivare",
    "release_date": "utgivningsdatum",
    "status": "status",
    "tag": "tag",
    "unread": "Olästa"
  },
  "filter_drawer": {
    "filter": "filter",
    "sort": "sortera"
  },
  "home": {
    "theme": "Tema",
    "translation": "Översättning"
  },
  "library_navigation": {
    "browse": "Bläddra",
    "collections": "Samlingar",
    "readlists": "Läslistor"
  },
  "login": {
    "create_user_account": "Skapa användarkonto",
    "login": "Logga in",
    "unclaimed_html": "Denna Komga-server är ännu inte aktiv, du måste skapa ett användarkonto för att få åtkomst till den.<br><br>Välj en <strong>e-post</strong> och ett <strong>lösenord</strong> och klicka på <strong>Skapa användarkonto</strong>."
  },
  "media_analysis": {
    "comment": "Kommentar",
    "media_analysis": "Mediaanalys",
    "media_type": "Mediatyp",
    "name": "Namn",
    "size": "Storlek",
    "status": "Status",
    "url": "URL"
  },
  "menu": {
    "add_to_collection": "Lägg till i samling",
    "add_to_readlist": "Lägg till i läslista",
    "analyze": "Analysera",
    "delete": "Radera",
    "download_series": "Ladda ner serie",
    "edit": "Redigera",
    "edit_metadata": "Redigera metadata",
    "mark_read": "Markera som läst",
    "mark_unread": "Markera som oläst",
    "refresh_metadata": "Uppdatera metadata",
    "scan_library_files": "Skanna biblioteksfiler"
  },
  "navigation": {
    "home": "Hem",
    "libraries": "Bibliotek",
    "logout": "Logga ut"
  },
  "page_not_found": {
    "go_back_to_home_page": "Gå tillbaka till startsidan",
    "page_does_not_exist": "Sidan du letar efter finns inte.",
    "page_not_found": "Sidan finns inte"
  },
  "read_more": {
    "less": "Se mindre",
    "more": "Se mer"
  },
  "readlists_expansion_panel": {
    "manage_readlist": "Hantera läslistan",
    "title": "{name} läslista"
  },
  "search": {
    "no_results": "Sökningen gav inga resultat",
    "search": "Sök",
    "search_for_something_else": "Försök söka efter något annat",
    "search_results_for": "Sökresultat för \"{name}\""
  },
  "searchbox": {
    "no_results": "Inga resultat",
    "search_all": "Sök i alla…"
  },
  "server": {
    "server_management": {
      "button_shutdown": "Stäng av",
      "section_title": "Serverhantering"
    },
    "tab_title": "Server"
  },
  "server_settings": {
    "server_settings": "Serverinställningar"
  },
  "settings_user": {
    "edit_shared_libraries": "Redigera delade bibliotek",
    "edit_user": "Redigera användare",
    "role_administrator": "Administratör",
    "role_user": "Användare"
  },
  "sort": {
    "date_added": "Datum tillagd",
    "date_updated": "Datum uppdaterat",
    "file_name": "Filnamn",
    "file_size": "Filstorlek",
    "folder_name": "Mapp namn",
    "name": "Namn",
    "number": "Nummer",
    "release_date": "Utgivningsdatum"
  },
  "theme": {
    "dark": "Mörkt",
    "light": "Ljust",
    "system": "System"
  },
  "user_roles": {
    "ADMIN": "Administratör",
    "FILE_DOWNLOAD": "Filhämtning",
    "PAGE_STREAMING": "Strömma sidor",
    "USER": "Användare"
  },
  "users": {
    "users": "Användare"
  },
  "welcome": {
    "add_library": "Lägg till bibliotek",
    "no_libraries_yet": "Inga bilbiotek har lagts till än!",
    "welcome_message": "Välkommen till Komga"
  }
}<|MERGE_RESOLUTION|>--- conflicted
+++ resolved
@@ -92,12 +92,8 @@
     "download_file": "Ladda ner fil",
     "file": "FIL",
     "format": "FORMAT",
-<<<<<<< HEAD
+    "isbn": "ISBN",
     "navigation_within_readlist": "Navigering inom läslistan: {name}",
-=======
-    "isbn": "ISBN",
-    "navigation_within_readlist": "Navigering inom läslistan",
->>>>>>> 7c95fffc
     "read_book": "Läs bok",
     "size": "STORLEK"
   },
